# The ECS migration file contains the information about all the Beats fields which are migrated to ECS in 7.0.
# The goal of the file is to potentially have scripts on top of this information to convert visualisations and templates
# based on this information in an automated way and to keep track of all changes which were applied.
#
# The format of the file is as following:
#
# - from: source-field-in-6.x
#   to: target-filed-in-ECS
#   # Alias field is useful for fields where many-1 mapping from new to old are needed
#   alias: true-if-alias-is-required-in-7
#   # Alias6 field is useful for fields where there is a 1-1 mapping from old to new. If absent, defaults to false.
#   alias6: true-if-alias-is-required-in-6
#   # Copy to is useful for fields where multiple fields map to the same ECS field
#   copy_to: true-if-field-should-be-copied-to-target-in-6x

- from: offset
  to: log.offset
  alias6: true
  alias: true

- from: fileset.name
  to: event.dataset
  alias6: true
  alias: true

- from: fileset.module
  to: event.module
  alias6: true
  alias: true

- from: source
  to: ["log.file.path", "log.source.ip"]
  alias: false

- from: beat.name
  to: agent.type
  alias6: true
  alias: true

- from: beat.hostname
  to: agent.hostname
  alias6: true
  alias: true

- from: beat.version
  to: agent.version
  alias6: true
  alias: true

# Filebeat modules

## Suricata module

- from: source_ecs.ip
  to: source.ip
  alias: true

- from: source_ecs.port
  to: source.port
  alias: true

- from: source_ecs.geo.continent_name
  to: source.geo.continent_name
  alias: true

- from: source_ecs.geo.country_iso_code
  to: source.geo.country_iso_code
  alias: true

- from: source_ecs.geo.location
  to: source.geo.location
  alias: true

- from: source_ecs.geo.region_name
  to: source.geo.region_name
  alias: true

- from: source_ecs.geo.city_name
  to: source.geo.city_name
  alias: true

- from: source_ecs.geo.region_iso_code
  to: source.geo.region_iso_code
  alias: true

- from: system.syslog.hostname
  to: host.hostname
  alias: true

- from: system.syslog.program
  to: process.name
  alias: true

- from: system.syslog.pid
  to: process.pid
  alias: true

- from: system.syslog.message
  to: message
  alias: true

- from: system.auth.hostname
  to: host.hostname
  alias: true
  copy_to: false

<<<<<<< HEAD
- from: system.auth.pid
  to: process.pid
  alias: true

- from: system.auth.groupadd.gid
  to: group.id
  alias: true

- from: system.auth.useradd.uid
  to: user.id
  alias: true

- from: system.auth.useradd.user
  to: user.name
  alias: true

- from: system.auth.ssh.event
  to: event.action
  alias: true

- from: system.auth.program
  to: process.name
  alias: true

- from: system.auth.ssh.ip
  to: source.ip
  alias: true

- from: system.auth.ssh.port
  to: source.port
  alias: true

- from: system.auth.ssh.geoip.*
  to: source.geo.*
  alias: true

## Apache

- from: apache2.access.user_name
  to: user.name
  alias: true

- from: apache2.access.method
  to: http.request.method
  alias: true

- from: apache2.access.url
  to: url.original
  alias: true

- from: apache2.access.http_version
  to: http.version
  alias: true

- from: apache2.access.response_code
  to: http.response.status_code
  alias: true

- from: apache2.access.referrer
  to: http.request.referrer
  alias: true

- from: apache2.access.agent
  to: user_agent.original
  alias: true

- from: read_timestamp
  to: event.created
  alias: true

# These expand all fields under geoip and user_agent
- from: apache2.access.geoip.*
  to: source.geo.*
  alias: true

- from: apache2.access.user_agent.*
  to: user_agent.*
  alias: true

# IIS module

- from: iis.access.server_ip
  to: destination.ip
  alias: true

- from: iis.access.remote_ip
  to: source.ip
  alias: true

- from: iis.access.url
  to: url.path
  alias: true

- from: iis.access.query_string
  to: url.query
  alias: true

- from: iis.access.port
  to: destination.port
  alias: true

- from: iis.access.user_name
  to: user.name
  alias: true

- from: iis.access.hostname
  to: destination.domain
  alias: true

- from: iis.access.user_agent.original
  to: user_agent.original
  alias: true

- from: iis.access.geoip.continent_name
  to: source.geo.continent_name
  alias: true

- from: iis.access.geoip.country_iso_code
  to: source.geo.country_iso_code
  alias: true

- from: iis.access.geoip.location
  to: source.geo.location
  alias: true

- from: iis.access.geoip.region_name
  to: source.geo.region_name
  alias: true

- from: iis.access.geoip.city_name
  to: source.geo.city_name
  alias: true

- from: iis.access.geoip.region_iso_code
  to: source.geo.region_iso_code
  alias: true

# Note: `http` is not officially in ECS yet

- from: iis.access.method
  to: http.request.method
  alias: true

- from: iis.access.response_code
  to: http.response.status_code
  alias: true

- from: iis.access.referrer
  to: http.request.referrer
  alias: true

# HAProxy module
- from: haproxy.client.port
  to: source.port
  alias: true

- from: haproxy.process_name
  to: process.name
  alias: true

- from: haproxy.pid
  to: process.pid
  alias: true

- from: haproxy.destination.ip
  to: destination.ip
  alias: true

- from: haproxy.destination.port
  to: destination.port
  alias: true

- from: haproxy.geoip.continent_name
  to: source.geo.continent_name
  alias: true

- from: haproxy.geoip.country_iso_code
  to: source.geo.country_iso_code
  alias: true

- from: haproxy.geoip.location
  to: source.geo.location
  alias: true

- from: haproxy.geoip.region_name
  to: source.geo.region_name
  alias: true

- from: haproxy.geoip.city_name
  to: source.geo.city_name
  alias: true

- from: haproxy.geoip.region_iso_code
  to: source.geo.region_iso_code
  alias: true

- from: nginx.access.remote_ip_list
  to: network.forwarded_ip
  alias: true

- from: nginx.access.user_name
  to: user.name
  alias: true

- from: nginx.access.url
  to: url.original
  alias: true

- from: nginx.access.agent
  to: user_agent.original
  alias: true

 # Note: `http` is not officially in ECS yet

- from: nginx.access.response_code
  to: http.response.status_code
  alias: true

- from: nginx.access.referrer
  to: http.request.referrer
  alias: true

- from: nginx.access.method
  to: http.request.method
  alias: true
  copy_to: false

- from: nginx.access.http_version
  to: http.version
  alias: true

- from: nginx.access.geoip.continent_name
  to: source.geo.continent_name
  alias: true

- from: nginx.access.geoip.country_iso_code
  to: source.geo.country_iso_code
  alias: true

- from: nginx.access.geoip.location
  to: source.geo.location
  alias: true

- from: nginx.access.geoip.region_name
  to: source.geo.region_name
  alias: true

- from: nginx.access.geoip.city_name
  to: source.geo.city_name
  alias: true

- from: nginx.access.geoip.region_iso_code
  to: source.geo.region_iso_code
  alias: true

- from: nginx.access.agent
  to: user_agent.original
  alias: true
=======
- from: system.syslog.hostname
  to: host.hostname
  alias: true
  copy_to: false

- from: system.syslog.program
  to: process.name
  alias: true
  copy_to: false

- from: system.syslog.pid
  to: process.pid
  alias: true
  copy_to: false

- from: system.syslog.message
  to: message
  alias: true
  copy_to: false
>>>>>>> 07c4fa57

# From Auditbeat's auditd module.
- from: source.hostname
  to: source.domain
<<<<<<< HEAD
  alias: true
=======
  alias: true
  copy_to: false

- from: iis.access.server_ip
  to: destination.ip
  alias: true
  copy_to: false

- from: iis.access.remote_ip
  to: source.ip
  alias: true
  copy_to: false

- from: iis.access.url
  to: url.path
  alias: true
  copy_to: false

- from: iis.access.query_string
  to: url.query
  alias: true
  copy_to: false

- from: iis.access.port
  to: destination.port
  alias: true
  copy_to: false

- from: iis.access.user_name
  to: user.name
  alias: true
  copy_to: false

- from: iis.access.hostname
  to: destination.domain
  alias: true
  copy_to: false

- from: iis.access.user_agent.original
  to: user_agent.original
  alias: true
  copy_to: false

- from: iis.access.geoip.continent_name
  to: source.geo.continent_name
  alias: true
  copy_to: false

- from: iis.access.geoip.country_iso_code
  to: source.geo.country_iso_code
  alias: true
  copy_to: false

- from: iis.access.geoip.location
  to: source.geo.location
  alias: true
  copy_to: false

- from: iis.access.geoip.region_name
  to: source.geo.region_name
  alias: true
  copy_to: false

- from: iis.access.geoip.city_name
  to: source.geo.city_name
  alias: true
  copy_to: false

- from: iis.access.geoip.region_iso_code
  to: source.geo.region_iso_code
  alias: true
  copy_to: false

# Note: `http` is not officially in ECS yet

- from: iis.access.method
  to: http.request.method
  alias: true
  copy_to: false

- from: iis.access.response_code
  to: http.response.status_code
  alias: true
  copy_to: false

- from: iis.access.referrer
  to: http.request.referrer
  alias: true
  copy_to: false

- from: haproxy.client.port
  to: source.port
  alias: true
  copy_to: false

- from: haproxy.process_name
  to: process.name
  alias: true
  copy_to: false

- from: haproxy.pid
  to: process.pid
  alias: true
  copy_to: false

- from: haproxy.destination.ip
  to: destination.ip
  alias: true
  copy_to: false

- from: haproxy.destination.port
  to: destination.port
  alias: true
  copy_to: false

- from: haproxy.geoip.continent_name
  to: source.geo.continent_name
  alias: true
  copy_to: false

- from: haproxy.geoip.country_iso_code
  to: source.geo.country_iso_code
  alias: true
  copy_to: false

- from: haproxy.geoip.location
  to: source.geo.location
  alias: true
  copy_to: false

- from: haproxy.geoip.region_name
  to: source.geo.region_name
  alias: true
  copy_to: false

- from: haproxy.geoip.city_name
  to: source.geo.city_name
  alias: true
  copy_to: false

- from: haproxy.geoip.region_iso_code
  to: source.geo.region_iso_code
  alias: true
  copy_to: false

- from: nginx.access.remote_ip_list
  to: network.forwarded_ip
  alias: true
  copy_to: false

- from: nginx.access.user_name
  to: user.name
  alias: true
  copy_to: false

- from: nginx.access.url
  to: url.original
  alias: true
  copy_to: false

- from: nginx.access.agent
  to: user_agent.original
  alias: true
  copy_to: false

 # Note: `http` is not officially in ECS yet

- from: nginx.access.response_code
  to: http.response.status_code
  alias: true
  copy_to: false

- from: nginx.access.referrer
  to: http.request.referrer
  alias: true
  copy_to: false

- from: nginx.access.method
  to: http.request.method
  alias: true
  copy_to: false

- from: nginx.access.http_version
  to: http.version
  alias: true
  copy_to: false

- from: nginx.access.geoip.continent_name
  to: source.geo.continent_name
  alias: true
  copy_to: false

- from: nginx.access.geoip.country_iso_code
  to: source.geo.country_iso_code
  alias: true
  copy_to: false

- from: nginx.access.geoip.location
  to: source.geo.location
  alias: true
  copy_to: false

- from: nginx.access.geoip.region_name
  to: source.geo.region_name
  alias: true
  copy_to: false

- from: nginx.access.geoip.city_name
  to: source.geo.city_name
  alias: true
  copy_to: false

- from: nginx.access.geoip.region_iso_code
  to: source.geo.region_iso_code
  alias: true
  copy_to: false

- from: nginx.access.agent
  to: user_agent.original
  alias: true
  copy_to: false
>>>>>>> 07c4fa57
<|MERGE_RESOLUTION|>--- conflicted
+++ resolved
@@ -104,7 +104,6 @@
   alias: true
   copy_to: false
 
-<<<<<<< HEAD
 - from: system.auth.pid
   to: process.pid
   alias: true
@@ -317,7 +316,7 @@
   to: user_agent.original
   alias: true
 
- # Note: `http` is not officially in ECS yet
+# Note: `http` is not officially in ECS yet
 
 - from: nginx.access.response_code
   to: http.response.status_code
@@ -363,253 +362,8 @@
 - from: nginx.access.agent
   to: user_agent.original
   alias: true
-=======
-- from: system.syslog.hostname
-  to: host.hostname
-  alias: true
-  copy_to: false
-
-- from: system.syslog.program
-  to: process.name
-  alias: true
-  copy_to: false
-
-- from: system.syslog.pid
-  to: process.pid
-  alias: true
-  copy_to: false
-
-- from: system.syslog.message
-  to: message
-  alias: true
-  copy_to: false
->>>>>>> 07c4fa57
 
 # From Auditbeat's auditd module.
 - from: source.hostname
   to: source.domain
-<<<<<<< HEAD
-  alias: true
-=======
-  alias: true
-  copy_to: false
-
-- from: iis.access.server_ip
-  to: destination.ip
-  alias: true
-  copy_to: false
-
-- from: iis.access.remote_ip
-  to: source.ip
-  alias: true
-  copy_to: false
-
-- from: iis.access.url
-  to: url.path
-  alias: true
-  copy_to: false
-
-- from: iis.access.query_string
-  to: url.query
-  alias: true
-  copy_to: false
-
-- from: iis.access.port
-  to: destination.port
-  alias: true
-  copy_to: false
-
-- from: iis.access.user_name
-  to: user.name
-  alias: true
-  copy_to: false
-
-- from: iis.access.hostname
-  to: destination.domain
-  alias: true
-  copy_to: false
-
-- from: iis.access.user_agent.original
-  to: user_agent.original
-  alias: true
-  copy_to: false
-
-- from: iis.access.geoip.continent_name
-  to: source.geo.continent_name
-  alias: true
-  copy_to: false
-
-- from: iis.access.geoip.country_iso_code
-  to: source.geo.country_iso_code
-  alias: true
-  copy_to: false
-
-- from: iis.access.geoip.location
-  to: source.geo.location
-  alias: true
-  copy_to: false
-
-- from: iis.access.geoip.region_name
-  to: source.geo.region_name
-  alias: true
-  copy_to: false
-
-- from: iis.access.geoip.city_name
-  to: source.geo.city_name
-  alias: true
-  copy_to: false
-
-- from: iis.access.geoip.region_iso_code
-  to: source.geo.region_iso_code
-  alias: true
-  copy_to: false
-
-# Note: `http` is not officially in ECS yet
-
-- from: iis.access.method
-  to: http.request.method
-  alias: true
-  copy_to: false
-
-- from: iis.access.response_code
-  to: http.response.status_code
-  alias: true
-  copy_to: false
-
-- from: iis.access.referrer
-  to: http.request.referrer
-  alias: true
-  copy_to: false
-
-- from: haproxy.client.port
-  to: source.port
-  alias: true
-  copy_to: false
-
-- from: haproxy.process_name
-  to: process.name
-  alias: true
-  copy_to: false
-
-- from: haproxy.pid
-  to: process.pid
-  alias: true
-  copy_to: false
-
-- from: haproxy.destination.ip
-  to: destination.ip
-  alias: true
-  copy_to: false
-
-- from: haproxy.destination.port
-  to: destination.port
-  alias: true
-  copy_to: false
-
-- from: haproxy.geoip.continent_name
-  to: source.geo.continent_name
-  alias: true
-  copy_to: false
-
-- from: haproxy.geoip.country_iso_code
-  to: source.geo.country_iso_code
-  alias: true
-  copy_to: false
-
-- from: haproxy.geoip.location
-  to: source.geo.location
-  alias: true
-  copy_to: false
-
-- from: haproxy.geoip.region_name
-  to: source.geo.region_name
-  alias: true
-  copy_to: false
-
-- from: haproxy.geoip.city_name
-  to: source.geo.city_name
-  alias: true
-  copy_to: false
-
-- from: haproxy.geoip.region_iso_code
-  to: source.geo.region_iso_code
-  alias: true
-  copy_to: false
-
-- from: nginx.access.remote_ip_list
-  to: network.forwarded_ip
-  alias: true
-  copy_to: false
-
-- from: nginx.access.user_name
-  to: user.name
-  alias: true
-  copy_to: false
-
-- from: nginx.access.url
-  to: url.original
-  alias: true
-  copy_to: false
-
-- from: nginx.access.agent
-  to: user_agent.original
-  alias: true
-  copy_to: false
-
- # Note: `http` is not officially in ECS yet
-
-- from: nginx.access.response_code
-  to: http.response.status_code
-  alias: true
-  copy_to: false
-
-- from: nginx.access.referrer
-  to: http.request.referrer
-  alias: true
-  copy_to: false
-
-- from: nginx.access.method
-  to: http.request.method
-  alias: true
-  copy_to: false
-
-- from: nginx.access.http_version
-  to: http.version
-  alias: true
-  copy_to: false
-
-- from: nginx.access.geoip.continent_name
-  to: source.geo.continent_name
-  alias: true
-  copy_to: false
-
-- from: nginx.access.geoip.country_iso_code
-  to: source.geo.country_iso_code
-  alias: true
-  copy_to: false
-
-- from: nginx.access.geoip.location
-  to: source.geo.location
-  alias: true
-  copy_to: false
-
-- from: nginx.access.geoip.region_name
-  to: source.geo.region_name
-  alias: true
-  copy_to: false
-
-- from: nginx.access.geoip.city_name
-  to: source.geo.city_name
-  alias: true
-  copy_to: false
-
-- from: nginx.access.geoip.region_iso_code
-  to: source.geo.region_iso_code
-  alias: true
-  copy_to: false
-
-- from: nginx.access.agent
-  to: user_agent.original
-  alias: true
-  copy_to: false
->>>>>>> 07c4fa57
+  alias: true