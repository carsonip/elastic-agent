--- conflicted
+++ resolved
@@ -180,8 +180,6 @@
 	return parsed, nil
 }
 
-<<<<<<< HEAD
-=======
 // DeleteIndexTemplatesDataStreams deletes any data streams, then associcated index templates.
 func DeleteIndexTemplatesDataStreams(ctx context.Context, client elastictransport.Interface, name string) error {
 	req := esapi.IndicesDeleteDataStreamRequest{Name: []string{name}, ExpandWildcards: "all,hidden"}
@@ -206,7 +204,6 @@
 	return nil
 }
 
->>>>>>> e312d0ba
 // GetPipelines returns a list of installed pipelines that match the given name/pattern
 func GetPipelines(ctx context.Context, client elastictransport.Interface, name string) (map[string]Pipeline, error) {
 	req := esapi.IngestGetPipelineRequest{PipelineID: name}
@@ -227,8 +224,6 @@
 	return parsed, nil
 }
 
-<<<<<<< HEAD
-=======
 // DeletePipelines deletes all pipelines that match the given pattern
 func DeletePipelines(ctx context.Context, client elastictransport.Interface, name string) error {
 	req := esapi.IngestDeletePipelineRequest{PipelineID: name}
@@ -243,7 +238,6 @@
 	return nil
 }
 
->>>>>>> e312d0ba
 // FindMatchingLogLinesWithContext returns any logs with message fields that match the given line
 func FindMatchingLogLinesWithContext(ctx context.Context, client elastictransport.Interface, namespace, line string) (Documents, error) {
 	queryRaw := map[string]interface{}{
