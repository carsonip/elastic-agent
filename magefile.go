// Copyright Elasticsearch B.V. and/or licensed to Elasticsearch B.V. under one
// or more contributor license agreements. Licensed under the Elastic License;
// you may not use this file except in compliance with the Elastic License.

//go:build mage

package main

import (
	"bufio"
	"context"
	"encoding/json"
	"errors"
	"fmt"
	"log"
	"os"
	"os/exec"
	"path/filepath"
	"regexp"
	"runtime"
	"strconv"
	"strings"
	"time"

	"github.com/elastic/elastic-agent/dev-tools/mage/manifest"
	"github.com/elastic/elastic-agent/pkg/version"

	"github.com/hashicorp/go-multierror"
	"github.com/magefile/mage/mg"
	"github.com/magefile/mage/sh"
	"github.com/otiai10/copy"
	"k8s.io/utils/strings/slices"

	"github.com/elastic/e2e-testing/pkg/downloads"

	devtools "github.com/elastic/elastic-agent/dev-tools/mage"

	"github.com/elastic/elastic-agent/dev-tools/mage"
	// mage:import
	"github.com/elastic/elastic-agent/dev-tools/mage/target/common"

	"github.com/elastic/elastic-agent/pkg/testing/define"
	"github.com/elastic/elastic-agent/pkg/testing/ess"
	"github.com/elastic/elastic-agent/pkg/testing/multipass"
	"github.com/elastic/elastic-agent/pkg/testing/ogc"
	"github.com/elastic/elastic-agent/pkg/testing/runner"
	bversion "github.com/elastic/elastic-agent/version"

	// mage:import
	_ "github.com/elastic/elastic-agent/dev-tools/mage/target/integtest/notests"
	// mage:import
	"github.com/elastic/elastic-agent/dev-tools/mage/target/test"

	"github.com/sirupsen/logrus"
	"gopkg.in/yaml.v2"
)

const (
	goLintRepo        = "golang.org/x/lint/golint"
	goLicenserRepo    = "github.com/elastic/go-licenser"
	buildDir          = "build"
	metaDir           = "_meta"
	snapshotEnv       = "SNAPSHOT"
	devEnv            = "DEV"
	externalArtifacts = "EXTERNAL"
	platformsEnv      = "PLATFORMS"
	packagesEnv       = "PACKAGES"
	configFile        = "elastic-agent.yml"
	agentDropPath     = "AGENT_DROP_PATH"
	specSuffix        = ".spec.yml"
	checksumFilename  = "checksum.yml"
	commitLen         = 7

	cloudImageTmpl = "docker.elastic.co/observability-ci/elastic-agent:%s"
)

// Aliases for commands required by master makefile
var Aliases = map[string]interface{}{
	"build": Build.All,
	"demo":  Demo.Enroll,
}
var errNoManifest = errors.New("missing ManifestURL environment variable")
var errNoAgentDropPath = errors.New("missing AGENT_DROP_PATH environment variable")
var errAtLeastOnePlatform = errors.New("elastic-agent package is expected to build at least one platform package")

func init() {
	common.RegisterCheckDeps(Update, Check.All)
	test.RegisterDeps(UnitTest)
	devtools.BeatLicense = "Elastic License"
	devtools.BeatDescription = "Agent manages other beats based on configuration provided."

	devtools.Platforms = devtools.Platforms.Filter("!linux/386")
	devtools.Platforms = devtools.Platforms.Filter("!windows/386")
}

// Default set to build everything by default.
var Default = Build.All

// Build namespace used to build binaries.
type Build mg.Namespace

// Test namespace contains all the task for testing the projects.
type Test mg.Namespace

// Check namespace contains tasks related check the actual code quality.
type Check mg.Namespace

// Prepare tasks related to bootstrap the environment or get information about the environment.
type Prepare mg.Namespace

// Format automatically format the code.
type Format mg.Namespace

// Demo runs agent out of container.
type Demo mg.Namespace

// Dev runs package and build for dev purposes.
type Dev mg.Namespace

// Cloud produces or pushes cloud image for cloud testing.
type Cloud mg.Namespace

// Integration namespace contains tasks related to operating and running integration tests.
type Integration mg.Namespace

func CheckNoChanges() error {
	fmt.Println(">> fmt - go run")
	err := sh.RunV("go", "mod", "tidy", "-v")
	if err != nil {
		return fmt.Errorf("failed running go mod tidy, please fix the issues reported: %w", err)
	}
	fmt.Println(">> fmt - git diff")
	err = sh.RunV("git", "diff")
	if err != nil {
		return fmt.Errorf("failed running git diff, please fix the issues reported: %w", err)
	}
	fmt.Println(">> fmt - git update-index")
	err = sh.RunV("git", "update-index", "--refresh")
	if err != nil {
		return fmt.Errorf("failed running git update-index --refresh, please fix the issues reported: %w", err)
	}
	fmt.Println(">> fmt - git diff-index")
	err = sh.RunV("git", "diff-index", "--exit-code", "HEAD", " --")
	if err != nil {
		return fmt.Errorf("failed running go mod tidy, please fix the issues reported: %w", err)
	}
	return nil
}

// Env returns information about the environment.
func (Prepare) Env() {
	mg.Deps(Mkdir("build"), Build.GenerateConfig)
	RunGo("version")
	RunGo("env")
}

// Build builds the agent binary with DEV flag set.
func (Dev) Build() {
	dev := os.Getenv(devEnv)
	defer os.Setenv(devEnv, dev)

	os.Setenv(devEnv, "true")
	devtools.DevBuild = true
	mg.Deps(Build.All)
}

// Package bundles the agent binary with DEV flag set.
func (Dev) Package() {
	dev := os.Getenv(devEnv)
	defer os.Setenv(devEnv, dev)

	os.Setenv(devEnv, "true")

	if _, hasExternal := os.LookupEnv(externalArtifacts); !hasExternal {
		devtools.ExternalBuild = true
	}

	devtools.DevBuild = true
	Package()
}

// InstallGoLicenser install go-licenser to check license of the files.
func (Prepare) InstallGoLicenser() error {
	return GoGet(goLicenserRepo)
}

// InstallGoLint for the code.
func (Prepare) InstallGoLint() error {
	return GoGet(goLintRepo)
}

// All build all the things for the current projects.
func (Build) All() {
	mg.Deps(Build.Binary)
}

// GenerateConfig generates the configuration from _meta/elastic-agent.yml
func (Build) GenerateConfig() error {
	mg.Deps(Mkdir(buildDir))
	return sh.Copy(filepath.Join(buildDir, configFile), filepath.Join(metaDir, configFile))
}

// GolangCrossBuildOSS build the Beat binary inside of the golang-builder.
// Do not use directly, use crossBuild instead.
func GolangCrossBuildOSS() error {
	params := devtools.DefaultGolangCrossBuildArgs()
	injectBuildVars(params.Vars)
	return devtools.GolangCrossBuild(params)
}

// GolangCrossBuild build the Beat binary inside of the golang-builder.
// Do not use directly, use crossBuild instead.
func GolangCrossBuild() error {
	params := devtools.DefaultGolangCrossBuildArgs()
	params.OutputDir = "build/golang-crossbuild"
	injectBuildVars(params.Vars)

	if err := devtools.GolangCrossBuild(params); err != nil {
		return err
	}

	// TODO: no OSS bits just yet
	// return GolangCrossBuildOSS()

	return nil
}

// BuildGoDaemon builds the go-daemon binary (use crossBuildGoDaemon).
func BuildGoDaemon() error {
	return devtools.BuildGoDaemon()
}

// BinaryOSS build the fleet artifact.
func (Build) BinaryOSS() error {
	mg.Deps(Prepare.Env)
	buildArgs := devtools.DefaultBuildArgs()
	buildArgs.Name = "elastic-agent-oss"
	buildArgs.OutputDir = buildDir
	injectBuildVars(buildArgs.Vars)

	return devtools.Build(buildArgs)
}

// Binary build the fleet artifact.
func (Build) Binary() error {
	mg.Deps(Prepare.Env)

	buildArgs := devtools.DefaultBuildArgs()
	buildArgs.OutputDir = buildDir
	injectBuildVars(buildArgs.Vars)

	return devtools.Build(buildArgs)
}

// Clean up dev environment.
func (Build) Clean() {
	os.RemoveAll(buildDir)
}

// TestBinaries build the required binaries for the test suite.
func (Build) TestBinaries() error {
	wd, _ := os.Getwd()
	p := filepath.Join(wd, "pkg", "component", "fake")
	for _, name := range []string{"component", "shipper"} {
		binary := name
		if runtime.GOOS == "windows" {
			binary += ".exe"
		}

		fakeDir := filepath.Join(p, name)
		outputName := filepath.Join(fakeDir, binary)
		err := RunGo("build", "-o", outputName, filepath.Join(fakeDir))
		if err != nil {
			return err
		}
		err = os.Chmod(outputName, 0755)
		if err != nil {
			return err
		}
	}
	return nil
}

// All run all the code checks.
func (Check) All() {
	mg.SerialDeps(Check.License, Integration.Check)
}

// GoLint run the code through the linter.
func (Check) GoLint() error {
	mg.Deps(Prepare.InstallGoLint)
	packagesString, err := sh.Output("go", "list", "./...")
	if err != nil {
		return err
	}

	packages := strings.Split(packagesString, "\n")
	for _, pkg := range packages {
		if strings.Contains(pkg, "/vendor/") {
			continue
		}

		if e := sh.RunV("golint", "-set_exit_status", pkg); e != nil {
			err = multierror.Append(err, e)
		}
	}

	return err
}

// License makes sure that all the Golang files have the appropriate license header.
func (Check) License() error {
	mg.Deps(Prepare.InstallGoLicenser)
	// exclude copied files until we come up with a better option
	return combineErr(
		sh.RunV("go-licenser", "-d", "-license", "Elastic"),
	)
}

// Changes run git status --porcelain and return an error if we have changes or uncommitted files.
func (Check) Changes() error {
	out, err := sh.Output("git", "status", "--porcelain")
	if err != nil {
		return errors.New("cannot retrieve hash")
	}

	if len(out) != 0 {
		fmt.Fprintln(os.Stderr, "Changes:")
		fmt.Fprintln(os.Stderr, out)
		return fmt.Errorf("uncommited changes")
	}
	return nil
}

// All runs all the tests.
func (Test) All() {
	mg.SerialDeps(Test.Unit)
}

// Unit runs all the unit tests.
func (Test) Unit(ctx context.Context) error {
	mg.Deps(Prepare.Env, Build.TestBinaries)
	params := devtools.DefaultGoTestUnitArgs()
	return devtools.GoTest(ctx, params)
}

// Coverage takes the coverages report from running all the tests and display the results in the browser.
func (Test) Coverage() error {
	mg.Deps(Prepare.Env, Build.TestBinaries)
	return RunGo("tool", "cover", "-html="+filepath.Join(buildDir, "coverage.out"))
}

// All format automatically all the codes.
func (Format) All() {
	mg.SerialDeps(Format.License)
}

// License applies the right license header.
func (Format) License() error {
	mg.Deps(Prepare.InstallGoLicenser)
	return combineErr(
		sh.RunV("go-licenser", "-license", "Elastic"),
	)
}

// AssembleDarwinUniversal merges the darwin/amd64 and darwin/arm64 into a single
// universal binary using `lipo`. It's automatically invoked by CrossBuild whenever
// the darwin/amd64 and darwin/arm64 are present.
func AssembleDarwinUniversal() error {
	cmd := "lipo"

	if _, err := exec.LookPath(cmd); err != nil {
		return fmt.Errorf("%q is required to assemble the universal binary: %w",
			cmd, err)
	}

	var lipoArgs []string
	args := []string{
		"build/golang-crossbuild/%s-darwin-universal",
		"build/golang-crossbuild/%s-darwin-arm64",
		"build/golang-crossbuild/%s-darwin-amd64"}

	for _, arg := range args {
		lipoArgs = append(lipoArgs, fmt.Sprintf(arg, devtools.BeatName))
	}

	lipo := sh.RunCmd(cmd, "-create", "-output")
	return lipo(lipoArgs...)
}

// Package packages the Beat for distribution.
// Use SNAPSHOT=true to build snapshots.
// Use PLATFORMS to control the target platforms.
// Use VERSION_QUALIFIER to control the version qualifier.
func Package() {
	start := time.Now()
	defer func() { fmt.Println("package ran for", time.Since(start)) }()

	platforms := devtools.Platforms.Names()
	if len(platforms) == 0 {
		panic("elastic-agent package is expected to build at least one platform package")
	}

	packageAgent(platforms, devtools.UseElasticAgentPackaging)
}

// DownloadManifest downloads the provided manifest file into the predefined folder
func DownloadManifest() error {
	fmt.Println("--- Downloading manifest")
	start := time.Now()
	defer func() { fmt.Println("Downloading manifest took", time.Since(start)) }()

	dropPath, found := os.LookupEnv(agentDropPath)

	if !found {
		return errNoAgentDropPath
	}

	if !devtools.PackagingFromManifest {
		return errNoManifest
	}

	platforms := devtools.Platforms.Names()
	if len(platforms) == 0 {
		return errAtLeastOnePlatform
	}

	platformPackages := map[string]string{
		"darwin/amd64":  "darwin-x86_64.tar.gz",
		"darwin/arm64":  "darwin-aarch64.tar.gz",
		"linux/amd64":   "linux-x86_64.tar.gz",
		"linux/arm64":   "linux-arm64.tar.gz",
		"windows/amd64": "windows-x86_64.zip",
	}

	var requiredPackages []string
	for _, p := range platforms {
		requiredPackages = append(requiredPackages, platformPackages[p])
	}

	if e := manifest.DownloadComponentsFromManifest(devtools.ManifestURL, platforms, platformPackages, dropPath); e != nil {
		return fmt.Errorf("failed to download the manifest file, %w", e)
	}
	log.Printf(">> Completed downloading packages from manifest into drop-in %s", dropPath)

	return nil
}

// FixDRADockerArtifacts is a workaround for the DRA artifacts produced by the package target. We had to do
// because the initial unified release manager DSL code required specific names that the package does not produce,
// we wanted to keep backwards compatibility with the artifacts of the unified release and the DRA.
// this follows the same logic as https://github.com/elastic/beats/blob/2fdefcfbc783eb4710acef07d0ff63863fa00974/.ci/scripts/prepare-release-manager.sh
func FixDRADockerArtifacts() error {
	fmt.Println("--- Fixing Docker DRA artifacts")
	distributionsPath := filepath.Join("build", "distributions")
	// Find all the files with the given name
	matches, err := filepath.Glob(filepath.Join(distributionsPath, "*docker.tar.gz*"))
	if err != nil {
		return err
	}
	if mg.Verbose() {
		log.Printf("--- Found artifacts to rename %s %d", distributionsPath, len(matches))
	}
	// Match the artifact name and break down into groups so that we can reconstruct the names as its expected by the DRA DSL
	artifactRegexp, err := regexp.Compile(`([\w+-]+)-(([0-9]+)\.([0-9]+)\.([0-9]+)(?:-([0-9A-Za-z-]+(?:\.[0-9A-Za-z-]+)*))?(?:\+[0-9A-Za-z-]+)?)-([\w]+)-([\w]+)-([\w]+)\.([\w]+)\.([\w.]+)`)
	if err != nil {
		return err
	}
	for _, m := range matches {
		artifactFile, err := os.Stat(m)
		if err != nil {
			return fmt.Errorf("failed stating file: %w", err)
		}
		if artifactFile.IsDir() {
			continue
		}
		match := artifactRegexp.FindAllStringSubmatch(artifactFile.Name(), -1)
		// The groups here is tightly coupled with the regexp above.
		targetName := fmt.Sprintf("%s-%s-%s-%s-image-%s-%s.%s", match[0][1], match[0][2], match[0][7], match[0][10], match[0][8], match[0][9], match[0][11])
		if mg.Verbose() {
			fmt.Printf("%#v\n", match)
			fmt.Printf("Artifact: %s \n", artifactFile.Name())
			fmt.Printf("Renamed:  %s \n", targetName)
		}
		renameErr := os.Rename(filepath.Join(distributionsPath, artifactFile.Name()), filepath.Join(distributionsPath, targetName))
		if renameErr != nil {
			return renameErr
		}
		if mg.Verbose() {
			fmt.Println("Renamed artifact")
		}
	}
	return nil
}

func getPackageName(beat, version, pkg string) (string, string) {
	if _, ok := os.LookupEnv(snapshotEnv); ok {
		version += "-SNAPSHOT"
	}
	return version, fmt.Sprintf("%s-%s-%s", beat, version, pkg)
}

func requiredPackagesPresent(basePath, beat, version string, requiredPackages []string) bool {
	for _, pkg := range requiredPackages {
		_, packageName := getPackageName(beat, version, pkg)
		path := filepath.Join(basePath, "build", "distributions", packageName)

		if _, err := os.Stat(path); err != nil {
			fmt.Printf("Package %q does not exist on path: %s\n", packageName, path)
			return false
		}
	}
	return true
}

// TestPackages tests the generated packages (i.e. file modes, owners, groups).
func TestPackages() error {
	fmt.Println("--- TestPackages, the generated packages (i.e. file modes, owners, groups).")
	return devtools.TestPackages()
}

// RunGo runs go command and output the feedback to the stdout and the stderr.
func RunGo(args ...string) error {
	return sh.RunV(mg.GoCmd(), args...)
}

// GoGet fetch a remote dependencies.
func GoGet(link string) error {
	_, err := sh.Exec(map[string]string{"GO111MODULE": "off"}, os.Stdout, os.Stderr, "go", "get", link)
	return err
}

// Mkdir returns a function that create a directory.
func Mkdir(dir string) func() error {
	return func() error {
		if err := os.MkdirAll(dir, 0700); err != nil {
			return fmt.Errorf("failed to create directory: %v, error: %+v", dir, err)
		}
		return nil
	}
}

func commitID() string {
	commitID, err := sh.Output("git", "rev-parse", "--short", "HEAD")
	if err != nil {
		return "cannot retrieve hash"
	}
	return commitID
}

// Update is an alias for executing control protocol, configs, and specs.
func Update() {
	mg.SerialDeps(Config, BuildPGP, BuildFleetCfg)
}

// CrossBuild cross-builds the beat for all target platforms.
func CrossBuild() error {
	return devtools.CrossBuild()
}

// CrossBuildGoDaemon cross-builds the go-daemon binary using Docker.
func CrossBuildGoDaemon() error {
	return devtools.CrossBuildGoDaemon()
}

// PackageAgentCore cross-builds and packages distribution artifacts containing
// only elastic-agent binaries with no extra files or dependencies.
func PackageAgentCore() {
	start := time.Now()
	defer func() { fmt.Println("packageAgentCore ran for", time.Since(start)) }()

	mg.Deps(CrossBuild, CrossBuildGoDaemon)

	devtools.UseElasticAgentCorePackaging()

	mg.Deps(devtools.Package)
}

// Config generates both the short/reference/docker.
func Config() {
	mg.Deps(configYML)
}

// ControlProto generates pkg/agent/control/proto module.
func ControlProto() error {
	if err := sh.RunV(
		"protoc",
		"--go_out=pkg/control/v2/cproto", "--go_opt=paths=source_relative",
		"--go-grpc_out=pkg/control/v2/cproto", "--go-grpc_opt=paths=source_relative",
		"control_v2.proto"); err != nil {
		return err
	}

	return sh.RunV(
		"protoc",
		"--go_out=pkg/control/v1/proto", "--go_opt=paths=source_relative",
		"--go-grpc_out=pkg/control/v1/proto", "--go-grpc_opt=paths=source_relative",
		"control_v1.proto")
}

// FakeShipperProto generates pkg/component/fake/common event protocol.
func FakeShipperProto() error {
	return sh.RunV(
		"protoc",
		"--go_out=.", "--go_opt=paths=source_relative",
		"--go-grpc_out=.", "--go-grpc_opt=paths=source_relative",
		"pkg/component/fake/common/event.proto")
}

func BuildPGP() error {
	// go run elastic-agent/dev-tools/cmd/buildpgp/build_pgp.go --in agent/spec/GPG-KEY-elasticsearch --out elastic-agent/pkg/release/pgp.go
	goF := filepath.Join("dev-tools", "cmd", "buildpgp", "build_pgp.go")
	in := "GPG-KEY-elasticsearch"
	out := filepath.Join("internal", "pkg", "release", "pgp.go")

	fmt.Printf(">> BuildPGP from %s to %s\n", in, out)
	return RunGo("run", goF, "--in", in, "--output", out)
}

func configYML() error {
	return devtools.Config(devtools.AllConfigTypes, ConfigFileParams(), ".")
}

// ConfigFileParams returns the parameters for generating OSS config.
func ConfigFileParams() devtools.ConfigFileParams {
	p := devtools.ConfigFileParams{
		Templates: []string{"_meta/config/*.tmpl"},
		Short: devtools.ConfigParams{
			Template: "_meta/config/elastic-agent.yml.tmpl",
		},
		Reference: devtools.ConfigParams{
			Template: "_meta/config/elastic-agent.reference.yml.tmpl",
		},
		Docker: devtools.ConfigParams{
			Template: "_meta/config/elastic-agent.docker.yml.tmpl",
		},
	}
	return p
}

func combineErr(errors ...error) error {
	var e error
	for _, err := range errors {
		if err == nil {
			continue
		}
		e = multierror.Append(e, err)
	}
	return e
}

// UnitTest performs unit test on agent.
func UnitTest() {
	mg.Deps(Test.All)
}

// BuildFleetCfg embed the default fleet configuration as part of the binary.
func BuildFleetCfg() error {
	goF := filepath.Join("dev-tools", "cmd", "buildfleetcfg", "buildfleetcfg.go")
	in := filepath.Join("_meta", "elastic-agent.fleet.yml")
	out := filepath.Join("internal", "pkg", "agent", "application", "configuration_embed.go")

	fmt.Printf(">> BuildFleetCfg %s to %s\n", in, out)
	return RunGo("run", goF, "--in", in, "--out", out)
}

// Enroll runs agent which enrolls before running.
func (Demo) Enroll() error {
	env := map[string]string{
		"FLEET_ENROLL": "1",
	}
	return runAgent(env)
}

// NoEnroll runs agent which does not enroll before running.
func (Demo) NoEnroll() error {
	env := map[string]string{
		"FLEET_ENROLL": "0",
	}
	return runAgent(env)
}

// Image builds a cloud image
func (Cloud) Image() {
	platforms := os.Getenv(platformsEnv)
	defer os.Setenv(platformsEnv, platforms)

	packages := os.Getenv(packagesEnv)
	defer os.Setenv(packagesEnv, packages)

	snapshot := os.Getenv(snapshotEnv)
	defer os.Setenv(snapshotEnv, snapshot)

	dev := os.Getenv(devEnv)
	defer os.Setenv(devEnv, dev)

	os.Setenv(platformsEnv, "linux/amd64")
	os.Setenv(packagesEnv, "docker")
	os.Setenv(devEnv, "true")

	if s, err := strconv.ParseBool(snapshot); err == nil && !s {
		// only disable SNAPSHOT build when explicitely defined
		os.Setenv(snapshotEnv, "false")
		devtools.Snapshot = false
	} else {
		os.Setenv(snapshotEnv, "true")
		devtools.Snapshot = true
	}

	devtools.DevBuild = true
	devtools.Platforms = devtools.Platforms.Filter("linux/amd64")
	devtools.SelectedPackageTypes = []devtools.PackageType{devtools.Docker}

	if _, hasExternal := os.LookupEnv(externalArtifacts); !hasExternal {
		devtools.ExternalBuild = true
	}

	Package()
}

// Push builds a cloud image tags it correctly and pushes to remote image repo.
// Previous login to elastic registry is required!
func (Cloud) Push() error {
	snapshot := os.Getenv(snapshotEnv)
	defer os.Setenv(snapshotEnv, snapshot)

	os.Setenv(snapshotEnv, "true")

	version := getVersion()
	var tag string
	if envTag, isPresent := os.LookupEnv("CUSTOM_IMAGE_TAG"); isPresent && len(envTag) > 0 {
		tag = envTag
	} else {
		commit := dockerCommitHash()
		time := time.Now().Unix()

		tag = fmt.Sprintf("%s-%s-%d", version, commit, time)
	}

	sourceCloudImageName := fmt.Sprintf("docker.elastic.co/beats-ci/elastic-agent-cloud:%s", version)
	var targetCloudImageName string
	if customImage, isPresent := os.LookupEnv("CI_ELASTIC_AGENT_DOCKER_IMAGE"); isPresent && len(customImage) > 0 {
		targetCloudImageName = fmt.Sprintf("%s:%s", customImage, tag)
	} else {
		targetCloudImageName = fmt.Sprintf(cloudImageTmpl, tag)
	}

	fmt.Printf(">> Setting a docker image tag to %s\n", targetCloudImageName)
	err := sh.RunV("docker", "tag", sourceCloudImageName, targetCloudImageName)
	if err != nil {
		return fmt.Errorf("Failed setting a docker image tag: %w", err)
	}
	fmt.Println(">> Docker image tag updated successfully")

	fmt.Println(">> Pushing a docker image to remote registry")
	err = sh.RunV("docker", "image", "push", targetCloudImageName)
	if err != nil {
		return fmt.Errorf("Failed pushing docker image: %w", err)
	}
	fmt.Printf(">> Docker image pushed to remote registry successfully: %s\n", targetCloudImageName)

	return nil
}

func dockerCommitHash() string {
	commit, err := devtools.CommitHash()
	if err == nil && len(commit) > commitLen {
		return commit[:commitLen]
	}

	return ""
}

func getVersion() string {
	version, found := os.LookupEnv("BEAT_VERSION")
	if !found {
		version = bversion.GetDefaultVersion()
	}
	if !strings.Contains(version, "SNAPSHOT") {
		if _, ok := os.LookupEnv(snapshotEnv); ok {
			version += "-SNAPSHOT"
		}
	}

	return version
}

func runAgent(env map[string]string) error {
	prevPlatforms := os.Getenv("PLATFORMS")
	defer os.Setenv("PLATFORMS", prevPlatforms)

	// setting this improves build time
	os.Setenv("PLATFORMS", "+all linux/amd64")
	devtools.Platforms = devtools.NewPlatformList("+all linux/amd64")

	supportedEnvs := map[string]int{"FLEET_ENROLLMENT_TOKEN": 0, "FLEET_ENROLL": 0, "FLEET_SETUP": 0, "FLEET_TOKEN_NAME": 0, "KIBANA_HOST": 0, "KIBANA_PASSWORD": 0, "KIBANA_USERNAME": 0}

	tag := dockerTag()
	dockerImageOut, err := sh.Output("docker", "image", "ls")
	if err != nil {
		return err
	}

	// docker does not exists for this commit, build it
	if !strings.Contains(dockerImageOut, tag) {
		// produce docker package
		packageAgent([]string{
			"linux/amd64",
		}, devtools.UseElasticAgentDemoPackaging)

		dockerPackagePath := filepath.Join("build", "package", "elastic-agent", "elastic-agent-linux-amd64.docker", "docker-build")
		if err := os.Chdir(dockerPackagePath); err != nil {
			return err
		}

		// build docker image
		if err := dockerBuild(tag); err != nil {
			fmt.Println(">> Building docker images again (after 10 seconds)")
			// This sleep is to avoid hitting the docker build issues when resources are not available.
			time.Sleep(10)
			if err := dockerBuild(tag); err != nil {
				return err
			}
		}
	}

	// prepare env variables
	envs := []string{
		// providing default kibana to be fixed for os-es if not provided
		"KIBANA_HOST=http://localhost:5601",
	}

	envs = append(envs, os.Environ()...)
	for k, v := range env {
		envs = append(envs, fmt.Sprintf("%s=%s", k, v))
	}

	// run docker cmd
	dockerCmdArgs := []string{"run", "--network", "host"}
	for _, e := range envs {
		parts := strings.SplitN(e, "=", 2)
		if _, isSupported := supportedEnvs[parts[0]]; !isSupported {
			continue
		}

		// fix value
		e = fmt.Sprintf("%s=%s", parts[0], fixOsEnv(parts[0], parts[1]))

		dockerCmdArgs = append(dockerCmdArgs, "-e", e)
	}

	dockerCmdArgs = append(dockerCmdArgs, tag)
	return sh.Run("docker", dockerCmdArgs...)
}

func packageAgent(platforms []string, packagingFn func()) {
	fmt.Println("--- Package Elastic-Agent")
	var packageVersion string
	// if we have defined a manifest URL to package Agent from, we sould be using the same packageVersion of that manifest
	if devtools.PackagingFromManifest {
		if manifestResponse, err := manifest.DownloadManifest(devtools.ManifestURL); err != nil {
			log.Panicf("failed to download remote manifest file %s", err)
		} else {
			if parsedVersion, err := version.ParseVersion(manifestResponse.Version); err != nil {
				log.Panicf("the manifest version from manifest is not semver, got %s", manifestResponse.Version)
			} else {
				// When getting the packageVersion from snapshot we should also update the env of SNAPSHOT=true which is
				// something that we use as an implicit parameter to various functions
				if parsedVersion.IsSnapshot() {
					os.Setenv(snapshotEnv, "true")
					mage.Snapshot = true
				}
				os.Setenv("BEAT_VERSION", parsedVersion.CoreVersion())
			}
		}
	}
	if beatVersion, found := os.LookupEnv("BEAT_VERSION"); !found {
		packageVersion = bversion.GetDefaultVersion()
	} else {
		packageVersion = beatVersion
	}

	dropPath, found := os.LookupEnv(agentDropPath)
	var archivePath string

	platformPackages := map[string]string{
		"darwin/amd64":  "darwin-x86_64.tar.gz",
		"darwin/arm64":  "darwin-aarch64.tar.gz",
		"linux/amd64":   "linux-x86_64.tar.gz",
		"linux/arm64":   "linux-arm64.tar.gz",
		"windows/amd64": "windows-x86_64.zip",
	}

	requiredPackages := []string{}
	for _, p := range platforms {
		requiredPackages = append(requiredPackages, platformPackages[p])
	}
	if mg.Verbose() {
		log.Printf("--- Packaging packageVersion[%s], %+v \n", packageVersion, requiredPackages)
	}
	// build deps only when drop is not provided
	if !found || len(dropPath) == 0 {
		// prepare new drop
		dropPath = filepath.Join("build", "distributions", "elastic-agent-drop")
		dropPath, err := filepath.Abs(dropPath)
		if err != nil {
			panic(err)
		}

		if mg.Verbose() {
			log.Printf(">> Creating drop-in folder %+v \n", dropPath)
		}
		archivePath = movePackagesToArchive(dropPath, requiredPackages)

		defer os.RemoveAll(dropPath)
		os.Setenv(agentDropPath, dropPath)

		// cleanup after build
		defer os.Unsetenv(agentDropPath)

		if devtools.ExternalBuild == true {
			// for external go for all dependencies
			externalBinaries := []string{
				"auditbeat", "filebeat", "heartbeat", "metricbeat", "osquerybeat", "packetbeat",
				"cloudbeat", // only supporting linux/amd64 or linux/arm64
				"cloud-defend",
				"elastic-agent-shipper",
				"apm-server",
				"endpoint-security",
				"fleet-server",
				"pf-elastic-collector",
				"pf-elastic-symbolizer",
				"pf-host-agent",
			}

			ctx := context.Background()
			for _, binary := range externalBinaries {
				for _, platform := range platforms {
					reqPackage := platformPackages[platform]
					targetPath := filepath.Join(archivePath, reqPackage)
					os.MkdirAll(targetPath, 0755)
					newVersion, packageName := getPackageName(binary, packageVersion, reqPackage)
					err := fetchBinaryFromArtifactsApi(ctx, packageName, binary, newVersion, targetPath)
					if err != nil {
						if strings.Contains(err.Error(), "object not found") {
							fmt.Printf("Downloading %s: unsupported on %s, skipping\n", binary, platform)
						} else {
							panic(fmt.Sprintf("fetchBinaryFromArtifactsApi failed for %s on %s: %v", binary, platform, err))
						}
					}
				}
			}
		} else {
			packedBeats := []string{"filebeat", "heartbeat", "metricbeat", "osquerybeat"}
			// build from local repo, will assume beats repo is located on the same root level
			for _, b := range packedBeats {
				pwd, err := filepath.Abs(filepath.Join("../beats/x-pack", b))
				if err != nil {
					panic(err)
				}

				packagesMissing := false
				packagesCopied := 0

				if !requiredPackagesPresent(pwd, b, packageVersion, requiredPackages) {
					cmd := exec.Command("mage", "package")
					cmd.Dir = pwd
					cmd.Stdout = os.Stdout
					cmd.Stderr = os.Stderr
					cmd.Env = append(os.Environ(), fmt.Sprintf("PWD=%s", pwd), "AGENT_PACKAGING=on")
					if envVar := selectedPackageTypes(); envVar != "" {
						cmd.Env = append(cmd.Env, envVar)
					}

					if err := cmd.Run(); err != nil {
						panic(err)
					}
				}

				// copy to new drop
				sourcePath := filepath.Join(pwd, "build", "distributions")
				for _, rp := range requiredPackages {
					files, err := filepath.Glob(filepath.Join(sourcePath, "*"+rp+"*"))
					if err != nil {
						panic(err)
					}

					targetPath := filepath.Join(archivePath, rp)
					os.MkdirAll(targetPath, 0755)
					for _, f := range files {
						targetFile := filepath.Join(targetPath, filepath.Base(f))
						packagesCopied += 1
						if err := sh.Copy(targetFile, f); err != nil {
							panic(err)
						}
					}
				}
				// a very basic footcannon protector; if packages are missing and we need to rebuild them, check to see if those files were copied
				// if we needed to repackage beats but still somehow copied nothing, could indicate an issue. Usually due to beats and agent being at different versions.
				if packagesMissing && packagesCopied == 0 {
					fmt.Printf(">>> WARNING: no packages were copied, but we repackaged beats anyway. Check binary to see if intended beats are there.")
				}
			}
		}
	} else {
		archivePath = movePackagesToArchive(dropPath, requiredPackages)
	}
	defer os.RemoveAll(archivePath)

	// create flat dir
	flatPath := filepath.Join(dropPath, ".elastic-agent_flat")
	if mg.Verbose() {
		log.Printf("--- creating flat dir in .elastic-agent_flat")
	}
	os.MkdirAll(flatPath, 0755)
	defer os.RemoveAll(flatPath)

	for _, rp := range requiredPackages {
		targetPath := filepath.Join(archivePath, rp)
		versionedFlatPath := filepath.Join(flatPath, rp)
		versionedDropPath := filepath.Join(dropPath, rp)
		os.MkdirAll(targetPath, 0755)
		os.MkdirAll(versionedFlatPath, 0755)
		os.MkdirAll(versionedDropPath, 0755)

		// untar all
		matches, err := filepath.Glob(filepath.Join(targetPath, "*tar.gz"))
		if err != nil {
			panic(err)
		}
		zipMatches, err := filepath.Glob(filepath.Join(targetPath, "*zip"))
		if err != nil {
			panic(err)
		}
		matches = append(matches, zipMatches...)

		if mg.Verbose() {
			log.Printf("--- Extracting into the flat dir")
		}
		for _, m := range matches {
			stat, err := os.Stat(m)
			if os.IsNotExist(err) {
				continue
			} else if err != nil {
				panic(fmt.Errorf("failed stating file: %w", err))
			}

			if stat.IsDir() {
				continue
			}
			if mg.Verbose() {
				log.Printf(">>> Extracting %s to %s", m, versionedFlatPath)
			}
			if err := devtools.Extract(m, versionedFlatPath); err != nil {
				panic(err)
			}
		}

		files, err := filepath.Glob(filepath.Join(versionedFlatPath, fmt.Sprintf("*%s*", packageVersion)))
		if err != nil {
			panic(err)
		}
		if mg.Verbose() {
			log.Printf("Validating checksums for %+v", files)
			log.Printf("--- Copy files into %s", versionedDropPath)
		}
		checksums := make(map[string]string)
		for _, f := range files {
			options := copy.Options{
				OnSymlink: func(_ string) copy.SymlinkAction {
					return copy.Shallow
				},
				Sync: true,
			}
			if mg.Verbose() {
				log.Printf("> prepare to copy %s ", f)
			}
			err = copy.Copy(f, versionedDropPath, options)
			if err != nil {
				panic(err)
			}

			// copy spec file for match
			specName := filepath.Base(f)
			idx := strings.Index(specName, "-"+packageVersion)
			if idx != -1 {
				specName = specName[:idx]
			}

			checksum, err := copyComponentSpecs(specName, versionedDropPath)
			if err != nil {
				panic(err)
			}

			checksums[specName+specSuffix] = checksum
		}

		if err := appendComponentChecksums(versionedDropPath, checksums); err != nil {
			panic(err)
		}
	}

	// package agent
	log.Println("--- Running packaging function")
	packagingFn()

	log.Println("--- Running post packaging ")
	mg.Deps(Update)
	mg.Deps(CrossBuild, CrossBuildGoDaemon)
	mg.SerialDeps(devtools.Package, TestPackages)
}

func copyComponentSpecs(componentName, versionedDropPath string) (string, error) {
	specFileName := componentName + specSuffix
	targetPath := filepath.Join(versionedDropPath, specFileName)

	if _, err := os.Stat(targetPath); err != nil {
		// spec not present copy from local
		sourceSpecFile := filepath.Join("specs", specFileName)
		if mg.Verbose() {
			log.Printf("Copy spec from %s to %s", sourceSpecFile, targetPath)
		}
		err := devtools.Copy(sourceSpecFile, targetPath)
		if err != nil {
			return "", fmt.Errorf("failed copying spec file %q to %q: %w", sourceSpecFile, targetPath, err)
		}
	}

	// compute checksum
	return devtools.GetSHA512Hash(targetPath)
}

func appendComponentChecksums(versionedDropPath string, checksums map[string]string) error {
	// for each spec file checksum calculate binary checksum as well
	for file := range checksums {
		if !strings.HasSuffix(file, specSuffix) {
			continue
		}

		componentFile := strings.TrimSuffix(file, specSuffix)
		hash, err := devtools.GetSHA512Hash(filepath.Join(versionedDropPath, componentFile))
		if errors.Is(err, os.ErrNotExist) {
			fmt.Printf(">>> Computing hash for %q failed: file not present %w \n", componentFile, err)
			continue
		} else if err != nil {
			return err
		}

		checksums[componentFile] = hash
	}

	content, err := yamlChecksum(checksums)
	if err != nil {
		return err
	}

	return os.WriteFile(filepath.Join(versionedDropPath, checksumFilename), content, 0644)
}

// movePackagesToArchive Create archive folder and move any pre-existing artifacts into it.
func movePackagesToArchive(dropPath string, requiredPackages []string) string {
	archivePath := filepath.Join(dropPath, "archives")
	os.MkdirAll(archivePath, 0755)

	// move archives to archive path
	matches, err := filepath.Glob(filepath.Join(dropPath, "*tar.gz*"))
	if err != nil {
		panic(err)
	}
	zipMatches, err := filepath.Glob(filepath.Join(dropPath, "*zip*"))
	if err != nil {
		panic(err)
	}
	matches = append(matches, zipMatches...)

	for _, f := range matches {
		for _, rp := range requiredPackages {
			if !strings.Contains(f, rp) {
				continue
			}

			stat, err := os.Stat(f)
			if os.IsNotExist(err) {
				continue
			} else if err != nil {
				panic(fmt.Errorf("failed stating file: %w", err))
			}

			if stat.IsDir() {
				continue
			}

			targetPath := filepath.Join(archivePath, rp, filepath.Base(f))
			targetDir := filepath.Dir(targetPath)
			if err := os.MkdirAll(targetDir, 0750); err != nil {
				fmt.Printf("warning: failed to create directory %s: %s", targetDir, err)
			}
			if err := os.Rename(f, targetPath); err != nil {
				panic(fmt.Errorf("failed renaming file: %w", err))
			}
		}
	}

	return archivePath
}

func fetchBinaryFromArtifactsApi(ctx context.Context, packageName, artifact, version, downloadPath string) error {
	// Only log fatal logs for logs produced using logrus. This is the global logger
	// used by github.com/elastic/e2e-testing/pkg/downloads which can only be configured globally like this or via
	// environment variables.
	//
	// Using FatalLevel avoids filling the build log with scary looking errors when we attempt to
	// download artifacts on unsupported platforms and choose to ignore the errors.
	logrus.SetLevel(logrus.FatalLevel)

	location, err := downloads.FetchBeatsBinary(
		ctx,
		packageName,
		artifact,
		version,
		3,
		false,
		downloadPath,
		true)
	if err != nil {
		return err
	}

	fmt.Println("downloaded binaries on", location)
	return err
}

func selectedPackageTypes() string {
	if len(devtools.SelectedPackageTypes) == 0 {
		return ""
	}

	return "PACKAGES=targz,zip"
}

func copyAll(from, to string, suffixes ...[]string) error {
	return filepath.Walk(from, func(path string, info os.FileInfo, err error) error {
		if err != nil {
			return err
		}

		if info.IsDir() {
			return nil
		}

		targetFile := filepath.Join(to, info.Name())

		// overwrites with current build
		return sh.Copy(targetFile, path)
	})
}

func dockerBuild(tag string) error {
	return sh.Run("docker", "build", "-t", tag, ".")
}

func dockerTag() string {
	tagBase := "elastic-agent"

	commit := dockerCommitHash()
	if len(commit) > 0 {
		return fmt.Sprintf("%s-%s", tagBase, commit)
	}

	return tagBase
}

func fixOsEnv(k, v string) string {
	switch k {
	case "KIBANA_HOST":
		// network host works in a weird way here
		if runtime.GOOS == "darwin" || runtime.GOOS == "windows" {
			return strings.Replace(strings.ToLower(v), "localhost", "host.docker.internal", 1)
		}
	}

	return v
}

func buildVars() map[string]string {
	vars := make(map[string]string)

	isSnapshot, _ := os.LookupEnv(snapshotEnv)
	vars["github.com/elastic/elastic-agent/internal/pkg/release.snapshot"] = isSnapshot

	if isDevFlag, devFound := os.LookupEnv(devEnv); devFound {
		if isDev, err := strconv.ParseBool(isDevFlag); err == nil && isDev {
			vars["github.com/elastic/elastic-agent/internal/pkg/release.allowEmptyPgp"] = "true"
			vars["github.com/elastic/elastic-agent/internal/pkg/release.allowUpgrade"] = "true"
		}
	}

	return vars
}

func injectBuildVars(m map[string]string) {
	for k, v := range buildVars() {
		m[k] = v
	}
}

func yamlChecksum(checksums map[string]string) ([]byte, error) {
	filesMap := make(map[string][]checksumFile)
	files := make([]checksumFile, 0, len(checksums))
	for file, checksum := range checksums {
		files = append(files, checksumFile{
			Name:     file,
			Checksum: checksum,
		})
	}

	filesMap["files"] = files
	return yaml.Marshal(filesMap)
}

type checksumFile struct {
	Name     string `yaml:"name"`
	Checksum string `yaml:"sha512"`
}

// Package packages elastic-agent for the IronBank distribution, relying on the
// binaries having already been built.
//
// Use SNAPSHOT=true to build snapshots.
func Ironbank() error {
	if runtime.GOARCH != "amd64" {
		fmt.Printf(">> IronBank images are only supported for amd64 arch (%s is not supported)\n", runtime.GOARCH)
		return nil
	}
	if err := prepareIronbankBuild(); err != nil {
		return fmt.Errorf("failed to prepare the IronBank context: %w", err)
	}
	if err := saveIronbank(); err != nil {
		return fmt.Errorf("failed to save artifacts for IronBank: %w", err)
	}
	return nil
}

func saveIronbank() error {
	fmt.Println(">> saveIronbank: save the IronBank container context.")

	ironbank := getIronbankContextName()
	buildDir := filepath.Join("build", ironbank)
	if _, err := os.Stat(buildDir); os.IsNotExist(err) {
		return fmt.Errorf("cannot find the folder with the ironbank context: %+v", err)
	}

	distributionsDir := "build/distributions"
	if _, err := os.Stat(distributionsDir); os.IsNotExist(err) {
		err := os.MkdirAll(distributionsDir, 0750)
		if err != nil {
			return fmt.Errorf("cannot create folder for docker artifacts: %+v", err)
		}
	}

	// change dir to the buildDir location where the ironbank folder exists
	// this will generate a tar.gz without some nested folders.
	wd, _ := os.Getwd()
	os.Chdir(buildDir)
	defer os.Chdir(wd)

	// move the folder to the parent folder, there are two parent folder since
	// buildDir contains a two folders dir.
	tarGzFile := filepath.Join("..", "..", distributionsDir, ironbank+".tar.gz")

	// Save the build context as tar.gz artifact
	err := devtools.Tar("./", tarGzFile)
	if err != nil {
		return fmt.Errorf("cannot compress the tar.gz file: %+v", err)
	}

	if err := devtools.CreateSHA512File(tarGzFile); err != nil {
		return fmt.Errorf("failed to create .sha512 file: %w", err)
	}

	return nil
}

func getIronbankContextName() string {
	version, _ := devtools.BeatQualifiedVersion()
	defaultBinaryName := "{{.Name}}-ironbank-{{.Version}}{{if .Snapshot}}-SNAPSHOT{{end}}"
	outputDir, _ := devtools.Expand(defaultBinaryName+"-docker-build-context", map[string]interface{}{
		"Name":    "elastic-agent",
		"Version": version,
	})
	return outputDir
}

func prepareIronbankBuild() error {
	fmt.Println(">> prepareIronbankBuild: prepare the IronBank container context.")
	buildDir := filepath.Join("build", getIronbankContextName())
	templatesDir := filepath.Join("dev-tools", "packaging", "templates", "ironbank")

	data := map[string]interface{}{
		"MajorMinor": majorMinor(),
	}

	err := filepath.Walk(templatesDir, func(path string, info os.FileInfo, _ error) error {
		if !info.IsDir() {
			target := strings.TrimSuffix(
				filepath.Join(buildDir, filepath.Base(path)),
				".tmpl",
			)

			err := devtools.ExpandFile(path, target, data)
			if err != nil {
				return fmt.Errorf("expanding template '%s' to '%s': %w", path, target, err)
			}
		}
		return nil
	})

	if err != nil {
		return fmt.Errorf("cannot create templates for the IronBank: %+v", err)
	}

	// copy files
	sourcePath := filepath.Join("dev-tools", "packaging", "files", "ironbank")
	if err := devtools.Copy(sourcePath, buildDir); err != nil {
		return fmt.Errorf("cannot create files for the IronBank: %+v", err)
	}
	return nil
}

func majorMinor() string {
	if v, _ := devtools.BeatQualifiedVersion(); v != "" {
		parts := strings.SplitN(v, ".", 3)
		return parts[0] + "." + parts[1]
	}
	return ""
}

// Clean cleans up the integration testing leftovers
func (Integration) Clean() error {
	_ = os.RemoveAll(".agent-testing")

	// Clean out .integration-cache/.ogc-cache always
	defer os.RemoveAll(".integration-cache")
	defer os.RemoveAll(".ogc-cache")

	_, err := os.Stat(".integration-cache")
	if err == nil {
		// .integration-cache exists; need to run `Clean` from the runner
		r, err := createTestRunner(false, "", "")
		if err != nil {
			return fmt.Errorf("error creating test runner: %w", err)
		}
		err = r.Clean()
		if err != nil {
			return fmt.Errorf("error running clean: %w", err)
		}
	}

	return nil
}

// Check checks that integration tests are using define.Require
func (Integration) Check() error {
	fmt.Println(">> check: Checking for define.Require in integration tests") // nolint:forbidigo // it's ok to use fmt.println in mage
	return define.ValidateDir("testing/integration")
}

// Local runs only the integration tests that support local mode
// it takes as argument the test name to run or all if we want to run them all.
func (Integration) Local(ctx context.Context, testName string) error {
	if shouldBuildAgent() {
		// need only local package for current platform
		devtools.Platforms = devtools.Platforms.Select(fmt.Sprintf("%s/%s", runtime.GOOS, runtime.GOARCH))
		mg.Deps(Package)
	}
	mg.Deps(Build.TestBinaries)

	// clean the .agent-testing/local so this run will use the latest build
	_ = os.RemoveAll(".agent-testing/local")

	// run the integration tests but only run test that can run locally
	params := devtools.DefaultGoTestIntegrationArgs()
	params.Tags = append(params.Tags, "local")
	params.Packages = []string{"github.com/elastic/elastic-agent/testing/integration"}

	goTestFlags := strings.SplitN(os.Getenv("GOTEST_FLAGS"), " ", -1)
	params.ExtraFlags = goTestFlags

	if testName == "all" {
		params.RunExpr = ""
	} else {
		params.RunExpr = testName
	}
	return devtools.GoTest(ctx, params)
}

// Auth authenticates users who run it to various IaaS CSPs and ESS
func (Integration) Auth(ctx context.Context) error {
	if err := authGCP(ctx); err != nil {
		return fmt.Errorf("unable to authenticate to GCP: %w", err)
	}
	fmt.Println("✔️  GCP authentication successful")

	// TODO: Authenticate user to AWS

	// TODO: Authenticate user to Azure

	if err := authESS(ctx); err != nil {
		return fmt.Errorf("unable to authenticate to ESS: %w", err)
	}
	fmt.Println("✔️  ESS authentication successful")

	return nil
}

// Test runs integration tests on remote hosts
func (Integration) Test(ctx context.Context) error {
	return integRunner(ctx, false, "")
}

// Matrix runs integration tests on a matrix of all supported remote hosts
func (Integration) Matrix(ctx context.Context) error {
	return integRunner(ctx, true, "")
}

// Single runs single integration test on remote host
func (Integration) Single(ctx context.Context, testName string) error {
	return integRunner(ctx, false, testName)
}

// Run beat serverless tests
func (Integration) TestBeatServerless(ctx context.Context, beatname string) error {
	beatBuildPath := filepath.Join("..", "beats", "x-pack", beatname, "build", "distributions")
	err := os.Setenv("AGENT_BUILD_DIR", beatBuildPath)
	if err != nil {
		return fmt.Errorf("error setting build dir: %s", err)
	}
	// err = os.Setenv("STACK", "serverless")
	// if err != nil {
	// 	return fmt.Errorf("error setting serverless stack var: %w", err)
	// }

	err = os.Setenv("TEST_BINARY_NAME", beatname)
	if err != nil {
		return fmt.Errorf("error setting binary name: %w", err)
	}
	return integRunner(ctx, false, "TestMetricbeatSeverless")
}

// PrepareOnRemote shouldn't be called locally (called on remote host to prepare it for testing)
func (Integration) PrepareOnRemote() {
	mg.Deps(mage.InstallGoTestTools)
}

// TestOnRemote shouldn't be called locally (called on remote host to perform testing)
func (Integration) TestOnRemote(ctx context.Context) error {
	mg.Deps(Build.TestBinaries)
	version := os.Getenv("AGENT_VERSION")
	if version == "" {
		return errors.New("AGENT_VERSION environment variable must be set")
	}
	prefix := os.Getenv("TEST_DEFINE_PREFIX")
	if prefix == "" {
		return errors.New("TEST_DEFINE_PREFIX environment variable must be set")
	}
	testsStr := os.Getenv("TEST_DEFINE_TESTS")
	if testsStr == "" {
		return errors.New("TEST_DEFINE_TESTS environment variable must be set")
	}

	var goTestFlags []string
	rawTestFlags := os.Getenv("GOTEST_FLAGS")
	if rawTestFlags != "" {
		goTestFlags = strings.Split(rawTestFlags, " ")
	}

	tests := strings.Split(testsStr, ",")
	testsByPackage := make(map[string][]string)
	for _, testStr := range tests {
		testsStrSplit := strings.SplitN(testStr, ":", 2)
		if len(testsStrSplit) != 2 {
			return fmt.Errorf("%s is malformated it should be in the format of ${package}:${test_name}", testStr)
		}
		testsForPackage := testsByPackage[testsStrSplit[0]]
		testsForPackage = append(testsForPackage, testsStrSplit[1])
		testsByPackage[testsStrSplit[0]] = testsForPackage
	}
	smallPackageNames := make(map[string]string)
	for packageName := range testsByPackage {
		smallName := filepath.Base(packageName)
		existingPackage, ok := smallPackageNames[smallName]
		if ok {
			return fmt.Errorf("%s package collides with %s, because the base package name is the same", packageName, existingPackage)
		} else {
			smallPackageNames[smallName] = packageName
		}
	}
	for packageName, packageTests := range testsByPackage {
		testPrefix := fmt.Sprintf("%s.%s", prefix, filepath.Base(packageName))
		testName := fmt.Sprintf("remote-%s", testPrefix)
		fileName := fmt.Sprintf("build/TEST-go-%s", testName)
		extraFlags := make([]string, 0, len(goTestFlags)+6)
		if len(goTestFlags) > 0 {
			extraFlags = append(extraFlags, goTestFlags...)
		}
		extraFlags = append(extraFlags, "-test.shuffle", "on",
			"-test.timeout", "0", "-test.run", "^("+strings.Join(packageTests, "|")+")$")
		params := mage.GoTestArgs{
			LogName:         testName,
			OutputFile:      fileName + ".out",
			JUnitReportFile: fileName + ".xml",
			Packages:        []string{packageName},
			Tags:            []string{"integration"},
			ExtraFlags:      extraFlags,
			Env: map[string]string{
				"AGENT_VERSION":      version,
				"TEST_DEFINE_PREFIX": testPrefix,
			},
		}
		err := devtools.GoTest(ctx, params)
		if err != nil {
			return err
		}
	}
	return nil
}

func integRunner(ctx context.Context, matrix bool, singleTest string) error {
	for {
		failedCount, err := integRunnerOnce(ctx, matrix, singleTest)
		if err != nil {
			return err
		}
		if failedCount > 0 {
			if hasCleanOnExit() {
				mg.Deps(Integration.Clean)
			}
			os.Exit(1)
		}
		if !hasRunUntilFailure() {
			if hasCleanOnExit() {
				mg.Deps(Integration.Clean)
			}
			return nil
		}
	}
}

func integRunnerOnce(ctx context.Context, matrix bool, singleTest string) (int, error) {
	goTestFlags := os.Getenv("GOTEST_FLAGS")

	batches, err := define.DetermineBatches("testing/integration", goTestFlags, "integration")
	if err != nil {
		return 0, fmt.Errorf("failed to determine batches: %w", err)
	}
	r, err := createTestRunner(matrix, singleTest, goTestFlags, batches...)
	if err != nil {
		return 0, fmt.Errorf("error creating test runner: %w", err)
	}
	results, err := r.Run(ctx)
	if err != nil {
		return 0, fmt.Errorf("error running test: %w", err)
	}
	_ = os.Remove("build/TEST-go-integration.out")
	_ = os.Remove("build/TEST-go-integration.out.json")
	_ = os.Remove("build/TEST-go-integration.xml")
	err = writeFile("build/TEST-go-integration.out", results.Output, 0644)
	if err != nil {
		return 0, fmt.Errorf("error writing test out file: %w", err)
	}
	err = writeFile("build/TEST-go-integration.out.json", results.JSONOutput, 0644)
	if err != nil {
		return 0, fmt.Errorf("error writing test out json file: %w", err)
	}
	err = writeFile("build/TEST-go-integration.xml", results.XMLOutput, 0644)
	if err != nil {
		return 0, fmt.Errorf("error writing test out xml file: %w", err)
	}
	if results.Failures > 0 {
		r.Logger().Logf("Testing completed (%d failures, %d successful)", results.Failures, results.Tests-results.Failures)
	} else {
		r.Logger().Logf("Testing completed (%d successful)", results.Tests)
	}
	r.Logger().Logf("Console output written here: build/TEST-go-integration.out")
	r.Logger().Logf("Console JSON output written here: build/TEST-go-integration.out.json")
	r.Logger().Logf("JUnit XML written here: build/TEST-go-integration.xml")
	r.Logger().Logf("Diagnostic output (if present) here: build/diagnostics")
	return results.Failures, nil
}

func createTestRunner(matrix bool, singleTest string, goTestFlags string, batches ...define.Batch) (*runner.Runner, error) {
	goVersion, err := mage.DefaultBeatBuildVariableSources.GetGoVersion()
	if err != nil {
		return nil, err
	}
	agentStackVersion := os.Getenv("AGENT_STACK_VERSION")
	agentVersion := os.Getenv("AGENT_VERSION")
	if agentVersion == "" {
		agentVersion, err = mage.DefaultBeatBuildVariableSources.GetBeatVersion()
		if err != nil {
			return nil, err
		}
		if agentStackVersion == "" {
			// always use snapshot for stack version
			agentStackVersion = fmt.Sprintf("%s-SNAPSHOT", agentVersion)
		}
		if hasSnapshotEnv() {
			// in the case that SNAPSHOT=true is set in the environment the
			// default version of the agent is used, but as a snapshot build
			agentVersion = fmt.Sprintf("%s-SNAPSHOT", agentVersion)
		}
	}
	if agentStackVersion == "" {
		agentStackVersion = agentVersion
	}
	agentBuildDir := os.Getenv("AGENT_BUILD_DIR")
	if agentBuildDir == "" {
		agentBuildDir = filepath.Join("build", "distributions")
	}
	essToken, ok, err := ess.GetESSAPIKey()
	if err != nil {
		return nil, err
	}
	if !ok {
		return nil, fmt.Errorf("ESS api key missing; run 'mage integration:auth'")
	}
	serviceTokenPath, ok, err := getGCEServiceTokenPath()
	if err != nil {
		return nil, err
	}
	if !ok {
		return nil, fmt.Errorf("GCE service token missing; run 'mage integration:auth'")
	}
	datacenter := os.Getenv("TEST_INTEG_AUTH_GCP_DATACENTER")
	if datacenter == "" {
		datacenter = "us-central1-a"
	}
	essRegion := os.Getenv("TEST_INTEG_AUTH_ESS_REGION")
	if essRegion == "" {
		essRegion = "gcp-us-central1"
	}
	instanceProvisionerMode := os.Getenv("INSTANCE_PROVISIONER")
	if instanceProvisionerMode == "" {
		instanceProvisionerMode = "ogc"
	}
	if instanceProvisionerMode != "ogc" && instanceProvisionerMode != "multipass" {
		return nil, errors.New("INSTANCE_PROVISIONER environment variable must be one of 'ogc' or 'multipass'")
	}
	fmt.Printf(">>>> Using %s instance provisioner\n", instanceProvisionerMode)
	stackProvisionerMode := os.Getenv("STACK_PROVISIONER")
	if stackProvisionerMode == "" {
		stackProvisionerMode = "ess"
	}
	if stackProvisionerMode != "ess" && stackProvisionerMode != "serverless" {
		return nil, errors.New("STACK_PROVISIONER environment variable must be one of 'serverless' or 'ess'")
	}
	fmt.Printf(">>>> Using %s stack provisioner\n", stackProvisionerMode)

	timestamp := timestampEnabled()

	extraEnv := map[string]string{}
	if os.Getenv("AGENT_COLLECT_DIAG") != "" {
		extraEnv["AGENT_COLLECT_DIAG"] = os.Getenv("AGENT_COLLECT_DIAG")
	}
	if os.Getenv("AGENT_KEEP_INSTALLED") != "" {
		extraEnv["AGENT_KEEP_INSTALLED"] = os.Getenv("AGENT_KEEP_INSTALLED")
	}

	binaryName := os.Getenv("TEST_BINARY_NAME")
	if binaryName == "" {
		binaryName = "elastic-agent"
	}

	repoDir := os.Getenv("TEST_INTEG_REPO_PATH")
	if repoDir == "" {
		repoDir = "."
	}

	diagDir := filepath.Join("build", "diagnostics")
	_ = os.MkdirAll(diagDir, 0755)

	cfg := runner.Config{
<<<<<<< HEAD
		ReleaseVersion: agentVersion,
		StackVersion:   agentStackVersion,
		BuildDir:       agentBuildDir,
		GOVersion:      goVersion,
		RepoDir:        repoDir,
		DiagnosticsDir: diagDir,
		Platforms:      testPlatforms(),
		Matrix:         matrix,
		SingleTest:     singleTest,
		VerboseMode:    mg.Verbose(),
		Timestamp:      timestamp,
		TestFlags:      goTestFlags,
		ExtraEnv:       extraEnv,
		BinaryName:     binaryName,
=======
		AgentVersion:      agentVersion,
		AgentStackVersion: agentStackVersion,
		BuildDir:          agentBuildDir,
		GOVersion:         goVersion,
		RepoDir:           ".",
		StateDir:          ".integration-cache",
		DiagnosticsDir:    diagDir,
		Platforms:         testPlatforms(),
		Matrix:            matrix,
		SingleTest:        singleTest,
		VerboseMode:       mg.Verbose(),
		Timestamp:         timestamp,
		TestFlags:         goTestFlags,
		ExtraEnv:          extraEnv,
>>>>>>> d4e444e8
	}
	ogcCfg := ogc.Config{
		ServiceTokenPath: serviceTokenPath,
		Datacenter:       datacenter,
	}
	email, err := ogcCfg.ClientEmail()
	if err != nil {
		return nil, err
	}

	var instanceProvisioner runner.InstanceProvisioner
	if instanceProvisionerMode == "multipass" {
		instanceProvisioner = multipass.NewProvisioner()
	} else if instanceProvisionerMode == "ogc" {
		instanceProvisioner, err = ogc.NewProvisioner(ogcCfg)
		if err != nil {
			return nil, err
		}
	} else {
		return nil, fmt.Errorf("unknown instance provisioner: %s", instanceProvisionerMode)
	}

	provisionCfg := ess.ProvisionerConfig{
		Identifier: fmt.Sprintf("at-%s", strings.Replace(strings.Split(email, "@")[0], ".", "-", -1)),
		APIKey:     essToken,
		Region:     essRegion,
	}
	var stackProvisioner runner.StackProvisioner
	if stackProvisionerMode == "ess" {
		stackProvisioner, err = ess.NewProvisioner(provisionCfg)
		if err != nil {
			return nil, err
		}
	} else if stackProvisionerMode == "serverless" {
		stackProvisioner, err = ess.NewServerlessProvisioner(provisionCfg)
		if err != nil {
			return nil, err
		}
	} else {
		return nil, fmt.Errorf("unknown stack provisioner: %s", stackProvisionerMode)
	}

	r, err := runner.NewRunner(cfg, instanceProvisioner, stackProvisioner, batches...)
	if err != nil {
		return nil, fmt.Errorf("failed to create runner: %w", err)
	}
	return r, nil
}

func shouldBuildAgent() bool {
	build := os.Getenv("BUILD_AGENT")
	if build == "" {
		return false
	}
	ret, err := strconv.ParseBool(build)
	if err != nil {
		return false
	}
	return ret
}

func timestampEnabled() bool {
	timestamp := os.Getenv("TEST_INTEG_TIMESTAMP")
	if timestamp == "" {
		return false
	}
	b, _ := strconv.ParseBool(timestamp)
	return b
}

func testPlatforms() []string {
	platformsStr := os.Getenv("TEST_PLATFORMS")
	if platformsStr == "" {
		return nil
	}
	var platforms []string
	for _, p := range strings.Split(platformsStr, " ") {
		if p != "" {
			platforms = append(platforms, p)
		}
	}
	return platforms
}

// Pre-requisite: user must have the gcloud CLI installed
func authGCP(ctx context.Context) error {
	// We only need the service account token to exist.
	tokenPath, ok, err := getGCEServiceTokenPath()
	if err != nil {
		return err
	}
	if ok {
		// exists, so nothing to do
		return nil
	}

	// Use OS-appropriate command to find executables
	execFindCmd := "which"
	cliName := "gcloud"
	if runtime.GOOS == "windows" {
		execFindCmd = "where"
		cliName += ".exe"
	}

	// Check if gcloud CLI is installed
	cmd := exec.CommandContext(ctx, execFindCmd, cliName)
	if err := cmd.Run(); err != nil {
		return fmt.Errorf("%s CLI is not installed: %w", cliName, err)
	}

	// Check if user is already authenticated
	var authList []struct {
		Account string `json:"account"`
	}
	for authSuccess := false; !authSuccess; {
		cmd = exec.CommandContext(ctx, cliName, "auth", "list", "--filter=status:ACTIVE", "--format=json")
		output, err := cmd.Output()
		if err != nil {
			return fmt.Errorf("unable to list authenticated accounts: %w", err)
		}

		if err := json.Unmarshal(output, &authList); err != nil {
			return fmt.Errorf("unable to parse authenticated accounts: %w", err)
		}

		if len(authList) > 0 {
			// We have at least one authenticated, active account. All set!
			authSuccess = true
			continue
		}

		fmt.Fprintln(os.Stderr, "❌  GCP authentication unsuccessful. Retrying...")

		// Try to authenticate user
		cmd = exec.CommandContext(ctx, cliName, "auth", "login")
		if err := cmd.Run(); err != nil {
			return fmt.Errorf("unable to authenticate user: %w", cliName, err)
		}
	}

	// Parse env vars for
	// - expected email domain (default: elastic.co)
	// - expected GCP project (default: elastic-platform-ingest)
	expectedEmailDomain := os.Getenv("TEST_INTEG_AUTH_EMAIL_DOMAIN")
	if expectedEmailDomain == "" {
		expectedEmailDomain = "elastic.co"
	}
	expectedProject := os.Getenv("TEST_INTEG_AUTH_GCP_PROJECT")
	if expectedProject == "" {
		expectedProject = "elastic-platform-ingest"
	}

	// Check that authenticated account's email domain name
	email := authList[0].Account
	parts := strings.Split(email, "@")
	if len(parts) != 2 || parts[1] != expectedEmailDomain {
		return fmt.Errorf("please authenticate with your @%s email address (currently authenticated with %s)", expectedEmailDomain, email)
	}

	// Check the authenticated account's project
	cmd = exec.CommandContext(ctx, cliName, "config", "get", "core/project")
	output, err := cmd.Output()
	if err != nil {
		return fmt.Errorf("unable to get project: %w", err)
	}
	project := strings.TrimSpace(string(output))
	if project != expectedProject {
		// Attempt to select correct GCP project
		fmt.Printf("Attempting to switch GCP project from [%s] to [%s]...\n", project, expectedProject)
		cmd = exec.CommandContext(ctx, cliName, "config", "set", "core/project", expectedProject)
		cmd.Stdout = os.Stdout
		cmd.Stderr = os.Stderr
		cmd.Stdin = os.Stdin
		if err = cmd.Run(); err != nil {
			return fmt.Errorf("unable to switch project from [%s] to [%s]: %w", project, expectedProject, err)
		}
		project = expectedProject
	}

	// Check that the service account exists for the user
	var svcList []struct {
		Email string `json:"email"`
	}
	serviceAcctName := fmt.Sprintf("%s-agent-testing", strings.Replace(parts[0], ".", "-", -1))
	iamAcctName := fmt.Sprintf("%s@%s.iam.gserviceaccount.com", serviceAcctName, project)
	cmd = exec.CommandContext(ctx, cliName, "iam", "service-accounts", "list", "--format=json")
	output, err = cmd.Output()
	if err != nil {
		return fmt.Errorf("unable to list service accounts: %w", err)
	}
	if err := json.Unmarshal(output, &svcList); err != nil {
		return fmt.Errorf("unable to parse service accounts: %w", err)
	}
	var found = false
	for _, svc := range svcList {
		if svc.Email == iamAcctName {
			found = true
			break
		}
	}
	if !found {
		cmd = exec.CommandContext(ctx, cliName, "iam", "service-accounts", "create", serviceAcctName)
		if err = cmd.Run(); err != nil {
			return fmt.Errorf("unable to create service account %s: %w", serviceAcctName, err)
		}
	}

	// Check that the service account has the required roles
	cmd = exec.CommandContext(
		ctx, cliName, "projects", "get-iam-policy", project,
		"--flatten=bindings[].members",
		fmt.Sprintf("--filter=bindings.members:serviceAccount:%s", iamAcctName),
		"--format=value(bindings.role)")
	output, err = cmd.Output()
	if err != nil {
		return fmt.Errorf("unable to get roles for service account %s: %w", serviceAcctName, err)
	}
	roles := strings.Split(string(output), ";")
	missingRoles := gceFindMissingRoles(roles, []string{"roles/compute.admin", "roles/iam.serviceAccountUser"})
	for _, role := range missingRoles {
		cmd = exec.CommandContext(ctx, cliName, "projects", "add-iam-policy-binding", project,
			fmt.Sprintf("--member=serviceAccount:%s", iamAcctName),
			fmt.Sprintf("--role=%s", role))
		if err = cmd.Run(); err != nil {
			return fmt.Errorf("failed to add role %s to service account %s: %w", role, serviceAcctName, err)
		}
	}

	// Create the key for the service account
	cmd = exec.CommandContext(ctx, cliName, "iam", "service-accounts", "keys", "create", tokenPath,
		fmt.Sprintf("--iam-account=%s", iamAcctName))
	cmd.Stdout = os.Stdout
	cmd.Stderr = os.Stderr
	if err = cmd.Run(); err != nil {
		return fmt.Errorf("failed to create key %s for service account %s: %w", tokenPath, serviceAcctName, err)
	}

	return nil
}

func gceFindMissingRoles(actual []string, expected []string) []string {
	var missing []string
	for _, e := range expected {
		if !slices.Contains(actual, e) {
			missing = append(missing, e)
		}
	}
	return missing
}

func getGCEServiceTokenPath() (string, bool, error) {
	serviceTokenPath := os.Getenv("TEST_INTEG_AUTH_GCP_SERVICE_TOKEN_FILE")
	if serviceTokenPath == "" {
		homeDir, err := os.UserHomeDir()
		if err != nil {
			return "", false, fmt.Errorf("unable to determine user's home directory: %w", err)
		}
		serviceTokenPath = filepath.Join(homeDir, ".config", "gcloud", "agent-testing-service-token.json")
	}
	_, err := os.Stat(serviceTokenPath)
	if os.IsNotExist(err) {
		return serviceTokenPath, false, nil
	} else if err != nil {
		return serviceTokenPath, false, fmt.Errorf("unable to check for service account key file at %s: %w", serviceTokenPath, err)
	}
	return serviceTokenPath, true, nil
}

func authESS(ctx context.Context) error {
	essAPIKeyFile, err := ess.GetESSAPIKeyFilePath()
	if err != nil {
		return err
	}
	_, err = os.Stat(essAPIKeyFile)
	if os.IsNotExist(err) {
		if err := os.MkdirAll(filepath.Dir(essAPIKeyFile), 0700); err != nil {
			return fmt.Errorf("unable to create ESS config directory: %w", err)
		}

		if err := os.WriteFile(essAPIKeyFile, nil, 0600); err != nil {
			return fmt.Errorf("unable to initialize ESS API key file: %w", err)
		}
	} else if err != nil {
		return fmt.Errorf("unable to check if ESS config directory exists: %w", err)
	}

	// Read API key from file
	data, err := os.ReadFile(essAPIKeyFile)
	if err != nil {
		return fmt.Errorf("unable to read ESS API key: %w", err)
	}

	essAPIKey := strings.TrimSpace(string(data))

	// Attempt to use API key to check if it's valid
	for authSuccess := false; !authSuccess; {
		client := ess.NewClient(ess.Config{ApiKey: essAPIKey})
		u, err := client.GetUser(ctx, ess.GetUserRequest{})
		if err != nil {
			return fmt.Errorf("unable to successfully connect to ESS API: %w", err)
		}

		if u.User.UserID != 0 {
			// We have a user. It indicates that the API key works. All set!
			authSuccess = true
			continue
		}

		fmt.Fprintln(os.Stderr, "❌  ESS authentication unsuccessful. Retrying...")

		prompt := "Please provide a ESS (QA) API key. To get your API key, " +
			"visit https://console.qa.cld.elstc.co/deployment-features/keys:"
		essAPIKey, err = stringPrompt(prompt)
		if err != nil {
			return fmt.Errorf("unable to read ESS API key from prompt: %w", err)
		}
	}

	// Write API key to file for future use
	if err := os.WriteFile(essAPIKeyFile, []byte(essAPIKey), 0600); err != nil {
		return fmt.Errorf("unable to persist ESS API key for future use: %w", err)
	}

	return nil
}

// stringPrompt asks for a string value using the label
func stringPrompt(prompt string) (string, error) {
	r := bufio.NewReader(os.Stdin)
	for {
		fmt.Fprint(os.Stdout, prompt+" ")
		s, err := r.ReadString('\n')
		if err != nil {
			return "", fmt.Errorf("unable to read answer: %w", err)
		}

		s = strings.TrimSpace(s)
		if s != "" {
			return s, nil
		}
	}

	return "", nil
}

func writeFile(name string, data []byte, perm os.FileMode) error {
	err := os.WriteFile(name, data, perm)
	if err != nil {
		return fmt.Errorf("failed to write file %s: %w", name, err)
	}
	return nil
}

func hasSnapshotEnv() bool {
	snapshot := os.Getenv(snapshotEnv)
	if snapshot == "" {
		return false
	}
	b, _ := strconv.ParseBool(snapshot)
	return b
}

func hasRunUntilFailure() bool {
	runUntil := os.Getenv("TEST_RUN_UNTIL_FAILURE")
	b, _ := strconv.ParseBool(runUntil)
	return b
}

func hasCleanOnExit() bool {
	clean := os.Getenv("TEST_INTEG_CLEAN_ON_EXIT")
	b, _ := strconv.ParseBool(clean)
	return b
}<|MERGE_RESOLUTION|>--- conflicted
+++ resolved
@@ -1780,13 +1780,13 @@
 	_ = os.MkdirAll(diagDir, 0755)
 
 	cfg := runner.Config{
-<<<<<<< HEAD
-		ReleaseVersion: agentVersion,
+		AgentVersion:   agentVersion,
 		StackVersion:   agentStackVersion,
 		BuildDir:       agentBuildDir,
 		GOVersion:      goVersion,
 		RepoDir:        repoDir,
 		DiagnosticsDir: diagDir,
+		StateDir:       ".integration-cache",
 		Platforms:      testPlatforms(),
 		Matrix:         matrix,
 		SingleTest:     singleTest,
@@ -1795,22 +1795,6 @@
 		TestFlags:      goTestFlags,
 		ExtraEnv:       extraEnv,
 		BinaryName:     binaryName,
-=======
-		AgentVersion:      agentVersion,
-		AgentStackVersion: agentStackVersion,
-		BuildDir:          agentBuildDir,
-		GOVersion:         goVersion,
-		RepoDir:           ".",
-		StateDir:          ".integration-cache",
-		DiagnosticsDir:    diagDir,
-		Platforms:         testPlatforms(),
-		Matrix:            matrix,
-		SingleTest:        singleTest,
-		VerboseMode:       mg.Verbose(),
-		Timestamp:         timestamp,
-		TestFlags:         goTestFlags,
-		ExtraEnv:          extraEnv,
->>>>>>> d4e444e8
 	}
 	ogcCfg := ogc.Config{
 		ServiceTokenPath: serviceTokenPath,
